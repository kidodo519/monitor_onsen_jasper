#!/usr/bin/env python3
# -*- coding: utf-8 -*-

import os, sys, json, yaml, boto3, psycopg2, urllib.request, urllib.error, logging, argparse, traceback, socket
<<<<<<< HEAD
from typing import Optional, Tuple, List, Dict, Any
=======
from typing import Optional
>>>>>>> eb7380d7
from psycopg2 import sql
from datetime import datetime, timedelta, timezone
from zoneinfo import ZoneInfo

os.environ.setdefault("PGCLIENTENCODING", "utf8")
logging.basicConfig(level=logging.INFO, format="%(asctime)s [%(levelname)s] %(message)s", force=True)

def post_to_slack(webhook_url: str, text: str, blocks=None, timeout=10):
    payload = {"text": text}
    if blocks:
        payload["blocks"] = blocks
    req = urllib.request.Request(
        webhook_url,
        data=json.dumps(payload, ensure_ascii=False).encode("utf-8"),
        headers={"Content-Type": "application/json"},
    )
    with urllib.request.urlopen(req, timeout=timeout) as resp:
        resp.read()

def build_slack_blocks(results_subset, jst_today_str: str):
    def chunk_text(s, limit=2800):
        out, cur, cur_len = [], [], 0
        for line in s.splitlines():
            n = len(line) + 1
            if cur_len + n > limit and cur:
                out.append("\n".join(cur)); cur, cur_len = [line], n
            else:
                cur.append(line); cur_len += n
        if cur: out.append("\n".join(cur))
        return out
    header = f"データ監視アラート（{jst_today_str}）"
    sections = []
    for r in results_subset:
        if not r["errors"]:
            continue
        section = "\n".join([r["property"], *r["errors"], ""])
        for part in chunk_text(section):
            sections.append({"type": "section", "text": {"type": "mrkdwn", "text": part}})
    if not sections:
        return []
    return [{"type": "section", "text": {"type": "mrkdwn", "text": header}}] + sections

def send_slack_batches(webhook_url: str, header_text: str, blocks: list, max_blocks=40):
    if not blocks:
        return
    batch, count = [], 0
    for b in blocks:
        batch.append(b); count += 1
        if count >= max_blocks:
            post_to_slack(webhook_url, header_text, blocks=batch)
            batch, count = [], 0
    if batch:
        post_to_slack(webhook_url, header_text, blocks=batch)

def connect_db(dsn: str):
    conn = psycopg2.connect(dsn)
    conn.set_client_encoding('UTF8')
    return conn

<<<<<<< HEAD
FACILITY_FILTER_DISABLED = object()


def normalize_facility_filter_settings(
    base: Any,
    override: Any,
    fallback_column: Optional[str],
    fallback_operator: Optional[str],
    fallback_template: Optional[str],
) -> Optional[Dict[str, Any]]:
    def coerce(settings: Any) -> Any:
        if settings is None:
            return None
        if settings is False:
            return FACILITY_FILTER_DISABLED
        if isinstance(settings, str):
            return {"column": settings}
        if isinstance(settings, dict):
            if settings.get("enabled") is False:
                return FACILITY_FILTER_DISABLED
            if "column" in settings and not settings.get("column"):
                return FACILITY_FILTER_DISABLED
            return settings
        return None

    merged: Dict[str, Any] = {}

    coerced_base = coerce(base)
    if coerced_base is FACILITY_FILTER_DISABLED:
        return None
    if coerced_base:
        merged.update({k: v for k, v in coerced_base.items() if v is not None})

    coerced_override = coerce(override)
    if coerced_override is FACILITY_FILTER_DISABLED:
        return None
    if coerced_override:
        merged.update({k: v for k, v in coerced_override.items() if v is not None})

    if not merged and fallback_column:
        merged["column"] = fallback_column

    if "column" not in merged or not merged.get("column"):
        return None

    if fallback_operator and "operator" not in merged:
        merged["operator"] = fallback_operator
    if fallback_template and "value_template" not in merged and "value" not in merged:
        merged["value_template"] = fallback_template

    if "operator" not in merged or not merged.get("operator"):
        merged["operator"] = "="

    value_tpl = merged.pop("value", None)
    if value_tpl is not None and "value_template" not in merged:
        merged["value_template"] = value_tpl
    if "value_template" not in merged or not merged.get("value_template"):
        merged["value_template"] = "{code}"

    return merged


def render_facility_clause(
    filter_settings: Optional[Dict[str, Any]],
    facility: Optional[Dict[str, Any]],
) -> Tuple[Optional[sql.SQL], List[Any]]:
    if not filter_settings or not facility:
        return None, []

    column = filter_settings.get("column")
    if not column:
        return None, []

    operator_raw = (filter_settings.get("operator") or "=").strip().lower()
    value_template = filter_settings.get("value_template") or "{code}"

    ctx = dict(facility)
    ctx.setdefault("code", facility.get("code"))
    ctx.setdefault("facility_code", facility.get("code"))
    ctx.setdefault("name", facility.get("name"))
    ctx.setdefault("facility_name", facility.get("name"))

    try:
        value = value_template.format(**ctx)
    except Exception as e:
        raise ValueError(f"value_template format error: {e}")

    op_map = {
        "=": "=",
        "==": "=",
        "eq": "=",
        "!=": "!=",
        "ne": "!=",
        "<>": "!=",
        "like": "LIKE",
        "ilike": "ILIKE",
    }

    if operator_raw in ("startswith", "prefix"):
        op_sql = "LIKE"
        value = f"{value}%"
    elif operator_raw in ("endswith", "suffix"):
        op_sql = "LIKE"
        value = f"%{value}"
    elif operator_raw in ("contains", "substring"):
        op_sql = "LIKE"
        value = f"%{value}%"
    else:
        op_sql = op_map.get(operator_raw, operator_raw.upper())

    clause = sql.SQL("{col} {op} %s").format(
        col=sql.Identifier(column),
        op=sql.SQL(op_sql),
    )
    return clause, [value]


=======
>>>>>>> eb7380d7
def has_rows_for_today(
    conn,
    schema: str,
    table: str,
    date_col: str,
    today_jst: datetime,
<<<<<<< HEAD
    facility: Optional[Dict[str, Any]] = None,
    facility_filter: Optional[Dict[str, Any]] = None,
=======
    facility_code: Optional[str] = None,
    facility_column: Optional[str] = "facility_code",
>>>>>>> eb7380d7
) -> bool:
    with conn.cursor() as cur:
        q = sql.SQL("SELECT 1 FROM {s}.{t} WHERE {c}::date = %s").format(
            s=sql.Identifier(schema), t=sql.Identifier(table), c=sql.Identifier(date_col)
        )
        params = [today_jst.date()]
<<<<<<< HEAD
        clause, clause_params = render_facility_clause(facility_filter, facility)
        if clause is not None:
            q = q + sql.SQL(" AND ") + clause
            params.extend(clause_params)
=======
        if facility_code is not None and facility_column:
            q = q + sql.SQL(" AND {fc} = %s").format(fc=sql.Identifier(facility_column))
            params.append(facility_code)
>>>>>>> eb7380d7
        q = q + sql.SQL(" LIMIT 1")
        cur.execute(q, params)
        return cur.fetchone() is not None


def latest_created_at(
    conn,
    schema: str,
    table: str,
    created_col: str,
<<<<<<< HEAD
    facility: Optional[Dict[str, Any]] = None,
    facility_filter: Optional[Dict[str, Any]] = None,
=======
    facility_code: Optional[str] = None,
    facility_column: Optional[str] = "facility_code",
>>>>>>> eb7380d7
):
    with conn.cursor() as cur:
        q = sql.SQL("SELECT MAX({c}) FROM {s}.{t}").format(
            c=sql.Identifier(created_col), s=sql.Identifier(schema), t=sql.Identifier(table)
        )
        params = []
<<<<<<< HEAD
        clause, clause_params = render_facility_clause(facility_filter, facility)
        if clause is not None:
            q = q + sql.SQL(" WHERE ") + clause
            params.extend(clause_params)
=======
        if facility_code is not None and facility_column:
            q = q + sql.SQL(" WHERE {fc} = %s").format(fc=sql.Identifier(facility_column))
            params.append(facility_code)
>>>>>>> eb7380d7
        cur.execute(q, params)
        row = cur.fetchone()
        return row[0] if row else None

def count_s3_files_today(s3_cli, bucket: str, prefix: str, today_jst: datetime) -> int:
    jst_start = datetime(today_jst.year, today_jst.month, today_jst.day, tzinfo=today_jst.tzinfo)
    jst_end = jst_start + timedelta(days=1)
    utc_start, utc_end = jst_start.astimezone(timezone.utc), jst_end.astimezone(timezone.utc)
    paginator = s3_cli.get_paginator("list_objects_v2")
    total = 0
    for page in paginator.paginate(Bucket=bucket, Prefix=prefix):
        for obj in page.get("Contents", []):
            lm = obj["LastModified"]
            if utc_start <= lm <= utc_end:
                total += 1
    return total

def run_checks_for_property(prop: dict, defaults: dict, tz: ZoneInfo, today: datetime) -> dict:
    name = prop.get("name", "UNKNOWN")
    enabled = prop.get("enabled", True)
    results = {"property": name, "errors": [], "ok": [], "_slack_webhook": None}
    if not enabled:
        results["ok"].append("宿設定が無効です。")
        return results
    slack_webhook = (prop.get("slack") or {}).get("webhook_url") or (defaults.get("slack") or {}).get("webhook_url")
    results["_slack_webhook"] = slack_webhook
    s3_defaults = defaults.get("s3") or {}
    bucket = s3_defaults.get("bucket")
    prefix_tpl = s3_defaults.get("prefix_template", "{hotel_key}/pms-reservations/")
    require_min_default = int(s3_defaults.get("require_min_files", 1))
    db_defaults = defaults.get("db") or {}
    hotel_key = prop.get("hotel_key")
    db = prop.get("db", {}) or {}
    dsn = db.get("dsn")
    if not dsn:
        dsn_template = db_defaults.get("dsn_template")
        if dsn_template and hotel_key:
            dsn = dsn_template.format(hotel_key=hotel_key)
    schema = db.get("schema", "public")
    checks_default = defaults.get("checks") or {}
    checks_prop = prop.get("checks") or {}
    checks = {**checks_default, **checks_prop}
    raw_facilities = prop.get("facilities") or []
    facilities = []
    for idx, raw_fac in enumerate(raw_facilities, 1):
        if isinstance(raw_fac, str):
            facilities.append({"code": raw_fac, "name": raw_fac, "enabled": True})
        elif isinstance(raw_fac, dict):
            code = raw_fac.get("code") or raw_fac.get("facility_code")
            if not code:
                results["errors"].append(f"施設定義{idx}: codeが未設定のためスキップ。")
                continue
            facilities.append(
                {
                    "code": code,
                    "name": raw_fac.get("name") or code,
                    "enabled": raw_fac.get("enabled", True),
                }
            )
        else:
            results["errors"].append(
                f"施設定義{idx}: 不正な形式（{type(raw_fac).__name__}）。str もしくは dict を指定してください。"
            )

    def facility_label(fac: Optional[dict]) -> str:
        if not fac:
            return ""
        name = fac.get("name")
        code = fac.get("code")
        if name and code and name != code:
            return f"{name}({code})"
        return name or code or "UNKNOWN"

    if (checks.get("import_tables") or {}).get("enabled", False):
        if not dsn:
            results["errors"].append("① DB接続情報(dsn)未設定のためチェック不可。")
        else:
            try:
                with connect_db(dsn) as conn:
                    cfg_import = checks.get("import_tables") or {}
                    tables = cfg_import.get("tables", [])
                    default_col = cfg_import.get("date_column", "import_date")
<<<<<<< HEAD
                    default_facility_filter = normalize_facility_filter_settings(
                        base=cfg_import.get("facility_filter"),
                        override=None,
                        fallback_column=cfg_import.get("facility_column"),
                        fallback_operator=cfg_import.get("facility_operator"),
                        fallback_template=cfg_import.get("facility_value_template"),
                    )
                    default_facility_column = (
                        (default_facility_filter or {}).get("column")
                        or cfg_import.get("facility_column")
                    )
                    default_facility_operator = (
                        (default_facility_filter or {}).get("operator")
                        or cfg_import.get("facility_operator")
                    )
                    default_facility_template = (
                        (default_facility_filter or {}).get("value_template")
                        or cfg_import.get("facility_value_template")
                    )

                    def run_import_check(
                        table_name: str,
                        date_col: str,
                        fac: Optional[dict],
                        fac_filter: Optional[Dict[str, Any]],
=======
                    default_facility_col = cfg_import.get("facility_column", "facility_code")

                    def run_import_check(
                        table_name: str, date_col: str, fac: Optional[dict], fac_col: Optional[str]
>>>>>>> eb7380d7
                    ):
                        fac_label = facility_label(fac)
                        prefix = f"① {table_name}"
                        if fac_label:
                            prefix = f"{prefix} [{fac_label}]"
                        try:
                            ok = has_rows_for_today(
                                conn,
                                schema,
                                table_name,
                                date_col,
                                today,
<<<<<<< HEAD
                                facility=fac,
                                facility_filter=fac_filter,
=======
                                facility_code=(fac or {}).get("code"),
                                facility_column=fac_col,
>>>>>>> eb7380d7
                            )
                            if ok:
                                results["ok"].append(f"{prefix}: OK")
                            else:
                                results["errors"].append(
                                    f"{prefix}: {date_col} が『今日』のレコード無し"
                                )
                        except Exception as e:
                            results["errors"].append(
                                f"{prefix}: チェック失敗（{e.__class__.__name__}: {e}）"
                            )

                    for t in tables:
                        if isinstance(t, dict):
                            tname = t.get("name")
                            tcol = t.get("date_column", default_col)
<<<<<<< HEAD
                            inline_override: Dict[str, Any] = {}
                            has_inline_override = False
                            if "facility_column" in t:
                                inline_override["column"] = t.get("facility_column")
                                has_inline_override = True
                            if "facility_operator" in t:
                                inline_override["operator"] = t.get("facility_operator")
                                has_inline_override = True
                            if "facility_value_template" in t:
                                inline_override["value_template"] = t.get(
                                    "facility_value_template"
                                )
                                has_inline_override = True

                            table_facility_filter = normalize_facility_filter_settings(
                                base=default_facility_filter,
                                override=inline_override if has_inline_override else None,
                                fallback_column=(
                                    inline_override.get("column")
                                    if has_inline_override and inline_override.get("column") is not None
                                    else default_facility_column
                                ),
                                fallback_operator=(
                                    inline_override.get("operator")
                                    if has_inline_override and inline_override.get("operator") is not None
                                    else default_facility_operator
                                ),
                                fallback_template=(
                                    inline_override.get("value_template")
                                    if has_inline_override
                                    and inline_override.get("value_template") is not None
                                    else default_facility_template
                                ),
                            )

                            if "facility_filter" in t:
                                table_facility_filter = normalize_facility_filter_settings(
                                    base=table_facility_filter,
                                    override=t.get("facility_filter"),
                                    fallback_column=(
                                        (table_facility_filter or {}).get("column")
                                        or inline_override.get("column")
                                        if has_inline_override
                                        else default_facility_column
                                    ),
                                    fallback_operator=(
                                        (table_facility_filter or {}).get("operator")
                                        or inline_override.get("operator")
                                        if has_inline_override
                                        else default_facility_operator
                                    ),
                                    fallback_template=(
                                        (table_facility_filter or {}).get("value_template")
                                        or inline_override.get("value_template")
                                        if has_inline_override
                                        else default_facility_template
                                    ),
                                )
                        else:
                            tname = str(t)
                            tcol = default_col
                            table_facility_filter = default_facility_filter
                        if not tname:
                            results["errors"].append("① テーブル名未設定のエントリが存在します。")
                            continue
                        if facilities and table_facility_filter:
=======
                            tfac_col = t.get("facility_column", default_facility_col)
                        else:
                            tname = str(t)
                            tcol = default_col
                            tfac_col = default_facility_col
                        if not tname:
                            results["errors"].append("① テーブル名未設定のエントリが存在します。")
                            continue
                        if facilities and tfac_col:
>>>>>>> eb7380d7
                            for fac in facilities:
                                if not fac.get("enabled", True):
                                    results["ok"].append(
                                        f"① {tname} [{facility_label(fac)}]: 施設設定が無効のためスキップ。"
                                    )
                                    continue
<<<<<<< HEAD
                                run_import_check(tname, tcol, fac, table_facility_filter)
                        else:
                            run_import_check(tname, tcol, None, table_facility_filter if not facilities else None)
=======
                                run_import_check(tname, tcol, fac, tfac_col)
                        else:
                            run_import_check(tname, tcol, None, None)
>>>>>>> eb7380d7
            except Exception as e:
                results["errors"].append(f"① DB接続失敗（{e.__class__.__name__}: {e}）")
    if (checks.get("s3_uploads") or {}).get("enabled", False):
        if not bucket: results["errors"].append("② S3: bucket が未設定です。")
        if not hotel_key: results["errors"].append("② S3: hotel_key が未設定です。")
        if bucket and hotel_key:
            try:
                require_min = int((checks.get("s3_uploads") or {}).get("require_min_files", require_min_default))
                prefix = prefix_tpl.format(hotel_key=hotel_key)
                s3_cli = boto3.client("s3")
                cnt = count_s3_files_today(s3_cli, bucket, prefix, today)
                if cnt < require_min:
                    results["errors"].append(f"② S3: 今日({today.strftime('%Y-%m-%d')})のLastModified件数 {cnt} < 必要 {require_min} (bucket={bucket}, prefix={prefix})")
                else:
                    results["ok"].append(f"② S3: OK（{cnt}件）")
            except Exception as e:
                results["errors"].append(f"② S3チェック失敗（{e.__class__.__name__}: {e}）")
    if (checks.get("repeat_track_tags_stall") or {}).get("enabled", False):
        if not dsn:
            results["errors"].append("③ DB接続情報(dsn)未設定のためチェック不可。")
        else:
            try:
                with connect_db(dsn) as conn:
                    tcfg = checks.get("repeat_track_tags_stall") or {}
                    table = tcfg.get("table", "repeat_track_tags")
                    col = tcfg.get("created_at_column", "created_at")
                    max_days = int(tcfg.get("max_stall_days", 3))
<<<<<<< HEAD
                    default_repeat_filter = normalize_facility_filter_settings(
                        base=tcfg.get("facility_filter"),
                        override=None,
                        fallback_column=tcfg.get("facility_column"),
                        fallback_operator=tcfg.get("facility_operator"),
                        fallback_template=tcfg.get("facility_value_template"),
                    )

                    def run_repeat_check(
                        fac: Optional[dict], fac_filter: Optional[Dict[str, Any]]
                    ):
=======
                    facility_column = tcfg.get("facility_column", "facility_code")

                    def run_repeat_check(fac: Optional[dict], fac_col: Optional[str]):
>>>>>>> eb7380d7
                        fac_label = facility_label(fac)
                        prefix = f"③ {table}"
                        if fac_label:
                            prefix = f"{prefix} [{fac_label}]"
                        latest = latest_created_at(
                            conn,
                            schema,
                            table,
                            col,
<<<<<<< HEAD
                            facility=fac,
                            facility_filter=fac_filter,
=======
                            facility_code=(fac or {}).get("code"),
                            facility_column=fac_col,
>>>>>>> eb7380d7
                        )
                        if latest is None:
                            results["errors"].append(f"{prefix}: データ無し（MAX({col})がNULL）")
                            return
                        if latest.tzinfo is None:
                            latest_local = latest.replace(tzinfo=tz)
                        else:
                            latest_local = latest.astimezone(tz)
                        now_jst = datetime.now(tz)
                        diff_days = (now_jst - latest_local).days
                        if diff_days >= max_days:
                            results["errors"].append(
                                f"{prefix}: 最終作成 {latest_local.strftime('%Y-%m-%d %H:%M:%S %Z')} / {max_days}日以上更新無し"
                            )
                        else:
                            results["ok"].append(
                                f"{prefix}: OK（最終 {latest_local.strftime('%Y-%m-%d %H:%M')}）"
                            )

<<<<<<< HEAD
                    if facilities and default_repeat_filter:
=======
                    if facilities and facility_column:
>>>>>>> eb7380d7
                        for fac in facilities:
                            if not fac.get("enabled", True):
                                results["ok"].append(
                                    f"③ {table} [{facility_label(fac)}]: 施設設定が無効のためスキップ。"
                                )
                                continue
<<<<<<< HEAD
                            run_repeat_check(fac, default_repeat_filter)
                    else:
                        run_repeat_check(None, default_repeat_filter if not facilities else None)
=======
                            run_repeat_check(fac, facility_column)
                    else:
                        run_repeat_check(None, None)
>>>>>>> eb7380d7
            except Exception as e:
                results["errors"].append(f"③ DB照会失敗（{e.__class__.__name__}: {e}）")
    return results

def probe_slack(url: str):
    if not url or not isinstance(url, str) or not url.startswith("https://hooks.slack.com/services/"):
        return {"ok": False, "error": "invalid_url"}
    try:
        post_to_slack(url, "monitor self-test", [{"type": "section", "text": {"type": "mrkdwn", "text": "self-test"}}], timeout=5)
        return {"ok": True}
    except Exception as e:
        return {"ok": False, "error": str(e)}

def probe_dns(host: str, port: int = 443):
    try:
        socket.gethostbyname(host)
        with socket.create_connection((host, port), timeout=5) as s:
            return {"ok": True}
    except Exception as e:
        return {"ok": False, "error": str(e)}

def probe_s3(bucket: str, prefix: str):
    try:
        s3 = boto3.client("s3")
        resp = s3.list_objects_v2(Bucket=bucket, Prefix=prefix, MaxKeys=1)
        found = resp.get("KeyCount", 0)
        return {"ok": True, "key_count": found}
    except Exception as e:
        return {"ok": False, "error": str(e)}

def probe_db(dsn: str):
    if not dsn:
        return {"ok": False, "error": "dsn_empty"}
    try:
        with connect_db(dsn) as conn:
            with conn.cursor() as cur:
                cur.execute("SELECT 1")
                cur.fetchone()
        return {"ok": True}
    except Exception as e:
        return {"ok": False, "error": str(e)}

def main():
    print("START")
    parser = argparse.ArgumentParser(description="宿ごとのデータ監視")
    parser.add_argument("-c", "--config", default="config.yaml")
    parser.add_argument("--dry-run", action="store_true")
    parser.add_argument("--verbose", action="store_true")
    parser.add_argument("--log-file", default="")
    parser.add_argument("--self-test", action="store_true")
    parser.add_argument("--probe-all", action="store_true")
    args = parser.parse_args()
    if args.verbose:
        logging.getLogger().setLevel(logging.DEBUG)
    if args.log_file:
        fh = logging.FileHandler(args.log_file, encoding="utf-8")
        fh.setFormatter(logging.Formatter("%(asctime)s [%(levelname)s] %(message)s"))
        logging.getLogger().addHandler(fh)
    try:
        try:
            with open(args.config, "r", encoding="utf-8") as f:
                cfg = yaml.safe_load(f)
        except UnicodeDecodeError:
            with open(args.config, "r", encoding="cp932") as f:
                cfg = yaml.safe_load(f)
            logging.warning("config.yaml を cp932 で読み込みました。可能なら UTF-8 で保存してください。")
    except Exception as e:
        print(f"CONFIG_LOAD_ERROR: {e}")
        print("RESULT: ERROR")
        return 1
    defaults = cfg.get("defaults") or {}
    props = cfg.get("properties") or []
    tz = ZoneInfo(defaults.get("timezone", "Asia/Tokyo"))
    today = datetime.now(tz)
    jst_today_str = today.strftime("%Y-%m-%d")
    global_slack = (defaults.get("slack") or {}).get("webhook_url")
    print(f"PROPERTIES: {len(props)}")
    if args.self_test:
        checks = []
        host = "hooks.slack.com"
        checks.append({"slack_dns": probe_dns(host)})
        checks.append({"slack_probe": probe_slack(global_slack)})
        s3d = defaults.get("s3") or {}
        if s3d:
            bucket = s3d.get("bucket"); tpl = s3d.get("prefix_template", "{hotel_key}/pms-reservations/")
            if props:
                hk = props[0].get("hotel_key")
                prefix = tpl.format(hotel_key=hk) if hk else tpl
                checks.append({"s3_probe": probe_s3(bucket, prefix)})
        dbd = defaults.get("db") or {}
        for p in props[:1]:
            hk = p.get("hotel_key"); dsn = (p.get("db") or {}).get("dsn")
            if not dsn and dbd.get("dsn_template") and hk:
                dsn = dbd["dsn_template"].format(hotel_key=hk)
            checks.append({"db_probe": probe_db(dsn)})
        print(json.dumps({"self_test": checks}, ensure_ascii=False, indent=2))
        if global_slack and isinstance(global_slack, str) and global_slack.startswith("https://hooks.slack.com/services/"):
            try:
                post_to_slack(global_slack, "monitor self-test", [{"type": "section", "text": {"type": "mrkdwn", "text": "self-test ok"}}])
                print("SELF_TEST_SLACK: SENT")
            except Exception as e:
                print(f"SELF_TEST_SLACK: FAIL {e}")
        print("RESULT: SELF_TEST_DONE")
        return 0
    if args.probe_all:
        report = []
        s3d = defaults.get("s3") or {}
        dbd = defaults.get("db") or {}
        for p in props:
            name = p.get("name", "UNKNOWN")
            hk = p.get("hotel_key")
            dsn = (p.get("db") or {}).get("dsn")
            if not dsn and dbd.get("dsn_template") and hk:
                dsn = dbd["dsn_template"].format(hotel_key=hk)
            bucket = s3d.get("bucket"); tpl = s3d.get("prefix_template", "{hotel_key}/pms-reservations/")
            prefix = tpl.format(hotel_key=hk) if hk else tpl
            url = (p.get("slack") or {}).get("webhook_url") or global_slack
            item = {
                "property": name,
                "slack_url_valid": bool(url and isinstance(url, str) and url.startswith("https://hooks.slack.com/services/")),
                "slack_probe": probe_slack(url) if url else {"ok": False, "error": "no_url"},
                "db_probe": probe_db(dsn),
                "s3_probe": probe_s3(bucket, prefix) if bucket else {"ok": False, "error": "no_bucket"},
            }
            report.append(item)
        print(json.dumps({"probe_all": report}, ensure_ascii=False, indent=2))
        print("RESULT: PROBE_DONE")
        return 0
    all_results, any_error = [], False
    for p in props:
        res = run_checks_for_property(p, defaults, tz, today)
        all_results.append(res)
        if res["errors"]:
            any_error = True
    if args.dry_run:
        print(json.dumps(all_results, ensure_ascii=False, indent=2))
        print("RESULT: ERROR" if any_error else "RESULT: OK")
        return 1 if any_error else 0
    if any_error:
        url_to_subset = {}
        for r in all_results:
            if not r["errors"]:
                continue
            url = r.get("_slack_webhook") or global_slack
            if not url or not isinstance(url, str) or not url.startswith("https://hooks.slack.com/services/"):
                logging.error(f"Slack Webhook不正のため送信不可: {r['property']}")
                continue
            url_to_subset.setdefault(url, []).append(r)
        sent_any = False
        header_text = f"データ監視アラート（{jst_today_str}）"
        for url, subset in url_to_subset.items():
            blocks = build_slack_blocks(subset, jst_today_str)
            if not blocks:
                continue
            try:
                send_slack_batches(url, header_text, blocks, max_blocks=40)
                sent_any = True
            except Exception as e:
                logging.error(f"Slack送信失敗: {e}")
        print(json.dumps(all_results, ensure_ascii=False, indent=2))
        print("RESULT: ERROR_SENT" if sent_any else "RESULT: ERROR_NO_SLACK")
        return 1
    else:
        print(json.dumps(all_results, ensure_ascii=False, indent=2))
        print("RESULT: OK")
        return 0

if __name__ == "__main__":
    try:
        code = main()
        sys.stdout.flush(); sys.stderr.flush()
        raise SystemExit(code)
    except SystemExit as e:
        raise
    except Exception as e:
        print(f"UNCAUGHT: {e}")
        traceback.print_exc()
        print("RESULT: ERROR")
        raise SystemExit(1)
<|MERGE_RESOLUTION|>--- conflicted
+++ resolved
@@ -1,770 +1,690 @@
-#!/usr/bin/env python3
-# -*- coding: utf-8 -*-
-
-import os, sys, json, yaml, boto3, psycopg2, urllib.request, urllib.error, logging, argparse, traceback, socket
-<<<<<<< HEAD
-from typing import Optional, Tuple, List, Dict, Any
-=======
-from typing import Optional
->>>>>>> eb7380d7
-from psycopg2 import sql
-from datetime import datetime, timedelta, timezone
-from zoneinfo import ZoneInfo
-
-os.environ.setdefault("PGCLIENTENCODING", "utf8")
-logging.basicConfig(level=logging.INFO, format="%(asctime)s [%(levelname)s] %(message)s", force=True)
-
-def post_to_slack(webhook_url: str, text: str, blocks=None, timeout=10):
-    payload = {"text": text}
-    if blocks:
-        payload["blocks"] = blocks
-    req = urllib.request.Request(
-        webhook_url,
-        data=json.dumps(payload, ensure_ascii=False).encode("utf-8"),
-        headers={"Content-Type": "application/json"},
-    )
-    with urllib.request.urlopen(req, timeout=timeout) as resp:
-        resp.read()
-
-def build_slack_blocks(results_subset, jst_today_str: str):
-    def chunk_text(s, limit=2800):
-        out, cur, cur_len = [], [], 0
-        for line in s.splitlines():
-            n = len(line) + 1
-            if cur_len + n > limit and cur:
-                out.append("\n".join(cur)); cur, cur_len = [line], n
-            else:
-                cur.append(line); cur_len += n
-        if cur: out.append("\n".join(cur))
-        return out
-    header = f"データ監視アラート（{jst_today_str}）"
-    sections = []
-    for r in results_subset:
-        if not r["errors"]:
-            continue
-        section = "\n".join([r["property"], *r["errors"], ""])
-        for part in chunk_text(section):
-            sections.append({"type": "section", "text": {"type": "mrkdwn", "text": part}})
-    if not sections:
-        return []
-    return [{"type": "section", "text": {"type": "mrkdwn", "text": header}}] + sections
-
-def send_slack_batches(webhook_url: str, header_text: str, blocks: list, max_blocks=40):
-    if not blocks:
-        return
-    batch, count = [], 0
-    for b in blocks:
-        batch.append(b); count += 1
-        if count >= max_blocks:
-            post_to_slack(webhook_url, header_text, blocks=batch)
-            batch, count = [], 0
-    if batch:
-        post_to_slack(webhook_url, header_text, blocks=batch)
-
-def connect_db(dsn: str):
-    conn = psycopg2.connect(dsn)
-    conn.set_client_encoding('UTF8')
-    return conn
-
-<<<<<<< HEAD
-FACILITY_FILTER_DISABLED = object()
-
-
-def normalize_facility_filter_settings(
-    base: Any,
-    override: Any,
-    fallback_column: Optional[str],
-    fallback_operator: Optional[str],
-    fallback_template: Optional[str],
-) -> Optional[Dict[str, Any]]:
-    def coerce(settings: Any) -> Any:
-        if settings is None:
-            return None
-        if settings is False:
-            return FACILITY_FILTER_DISABLED
-        if isinstance(settings, str):
-            return {"column": settings}
-        if isinstance(settings, dict):
-            if settings.get("enabled") is False:
-                return FACILITY_FILTER_DISABLED
-            if "column" in settings and not settings.get("column"):
-                return FACILITY_FILTER_DISABLED
-            return settings
-        return None
-
-    merged: Dict[str, Any] = {}
-
-    coerced_base = coerce(base)
-    if coerced_base is FACILITY_FILTER_DISABLED:
-        return None
-    if coerced_base:
-        merged.update({k: v for k, v in coerced_base.items() if v is not None})
-
-    coerced_override = coerce(override)
-    if coerced_override is FACILITY_FILTER_DISABLED:
-        return None
-    if coerced_override:
-        merged.update({k: v for k, v in coerced_override.items() if v is not None})
-
-    if not merged and fallback_column:
-        merged["column"] = fallback_column
-
-    if "column" not in merged or not merged.get("column"):
-        return None
-
-    if fallback_operator and "operator" not in merged:
-        merged["operator"] = fallback_operator
-    if fallback_template and "value_template" not in merged and "value" not in merged:
-        merged["value_template"] = fallback_template
-
-    if "operator" not in merged or not merged.get("operator"):
-        merged["operator"] = "="
-
-    value_tpl = merged.pop("value", None)
-    if value_tpl is not None and "value_template" not in merged:
-        merged["value_template"] = value_tpl
-    if "value_template" not in merged or not merged.get("value_template"):
-        merged["value_template"] = "{code}"
-
-    return merged
-
-
-def render_facility_clause(
-    filter_settings: Optional[Dict[str, Any]],
-    facility: Optional[Dict[str, Any]],
-) -> Tuple[Optional[sql.SQL], List[Any]]:
-    if not filter_settings or not facility:
-        return None, []
-
-    column = filter_settings.get("column")
-    if not column:
-        return None, []
-
-    operator_raw = (filter_settings.get("operator") or "=").strip().lower()
-    value_template = filter_settings.get("value_template") or "{code}"
-
-    ctx = dict(facility)
-    ctx.setdefault("code", facility.get("code"))
-    ctx.setdefault("facility_code", facility.get("code"))
-    ctx.setdefault("name", facility.get("name"))
-    ctx.setdefault("facility_name", facility.get("name"))
-
-    try:
-        value = value_template.format(**ctx)
-    except Exception as e:
-        raise ValueError(f"value_template format error: {e}")
-
-    op_map = {
-        "=": "=",
-        "==": "=",
-        "eq": "=",
-        "!=": "!=",
-        "ne": "!=",
-        "<>": "!=",
-        "like": "LIKE",
-        "ilike": "ILIKE",
-    }
-
-    if operator_raw in ("startswith", "prefix"):
-        op_sql = "LIKE"
-        value = f"{value}%"
-    elif operator_raw in ("endswith", "suffix"):
-        op_sql = "LIKE"
-        value = f"%{value}"
-    elif operator_raw in ("contains", "substring"):
-        op_sql = "LIKE"
-        value = f"%{value}%"
-    else:
-        op_sql = op_map.get(operator_raw, operator_raw.upper())
-
-    clause = sql.SQL("{col} {op} %s").format(
-        col=sql.Identifier(column),
-        op=sql.SQL(op_sql),
-    )
-    return clause, [value]
-
-
-=======
->>>>>>> eb7380d7
-def has_rows_for_today(
-    conn,
-    schema: str,
-    table: str,
-    date_col: str,
-    today_jst: datetime,
-<<<<<<< HEAD
-    facility: Optional[Dict[str, Any]] = None,
-    facility_filter: Optional[Dict[str, Any]] = None,
-=======
-    facility_code: Optional[str] = None,
-    facility_column: Optional[str] = "facility_code",
->>>>>>> eb7380d7
-) -> bool:
-    with conn.cursor() as cur:
-        q = sql.SQL("SELECT 1 FROM {s}.{t} WHERE {c}::date = %s").format(
-            s=sql.Identifier(schema), t=sql.Identifier(table), c=sql.Identifier(date_col)
-        )
-        params = [today_jst.date()]
-<<<<<<< HEAD
-        clause, clause_params = render_facility_clause(facility_filter, facility)
-        if clause is not None:
-            q = q + sql.SQL(" AND ") + clause
-            params.extend(clause_params)
-=======
-        if facility_code is not None and facility_column:
-            q = q + sql.SQL(" AND {fc} = %s").format(fc=sql.Identifier(facility_column))
-            params.append(facility_code)
->>>>>>> eb7380d7
-        q = q + sql.SQL(" LIMIT 1")
-        cur.execute(q, params)
-        return cur.fetchone() is not None
-
-
-def latest_created_at(
-    conn,
-    schema: str,
-    table: str,
-    created_col: str,
-<<<<<<< HEAD
-    facility: Optional[Dict[str, Any]] = None,
-    facility_filter: Optional[Dict[str, Any]] = None,
-=======
-    facility_code: Optional[str] = None,
-    facility_column: Optional[str] = "facility_code",
->>>>>>> eb7380d7
-):
-    with conn.cursor() as cur:
-        q = sql.SQL("SELECT MAX({c}) FROM {s}.{t}").format(
-            c=sql.Identifier(created_col), s=sql.Identifier(schema), t=sql.Identifier(table)
-        )
-        params = []
-<<<<<<< HEAD
-        clause, clause_params = render_facility_clause(facility_filter, facility)
-        if clause is not None:
-            q = q + sql.SQL(" WHERE ") + clause
-            params.extend(clause_params)
-=======
-        if facility_code is not None and facility_column:
-            q = q + sql.SQL(" WHERE {fc} = %s").format(fc=sql.Identifier(facility_column))
-            params.append(facility_code)
->>>>>>> eb7380d7
-        cur.execute(q, params)
-        row = cur.fetchone()
-        return row[0] if row else None
-
-def count_s3_files_today(s3_cli, bucket: str, prefix: str, today_jst: datetime) -> int:
-    jst_start = datetime(today_jst.year, today_jst.month, today_jst.day, tzinfo=today_jst.tzinfo)
-    jst_end = jst_start + timedelta(days=1)
-    utc_start, utc_end = jst_start.astimezone(timezone.utc), jst_end.astimezone(timezone.utc)
-    paginator = s3_cli.get_paginator("list_objects_v2")
-    total = 0
-    for page in paginator.paginate(Bucket=bucket, Prefix=prefix):
-        for obj in page.get("Contents", []):
-            lm = obj["LastModified"]
-            if utc_start <= lm <= utc_end:
-                total += 1
-    return total
-
-def run_checks_for_property(prop: dict, defaults: dict, tz: ZoneInfo, today: datetime) -> dict:
-    name = prop.get("name", "UNKNOWN")
-    enabled = prop.get("enabled", True)
-    results = {"property": name, "errors": [], "ok": [], "_slack_webhook": None}
-    if not enabled:
-        results["ok"].append("宿設定が無効です。")
-        return results
-    slack_webhook = (prop.get("slack") or {}).get("webhook_url") or (defaults.get("slack") or {}).get("webhook_url")
-    results["_slack_webhook"] = slack_webhook
-    s3_defaults = defaults.get("s3") or {}
-    bucket = s3_defaults.get("bucket")
-    prefix_tpl = s3_defaults.get("prefix_template", "{hotel_key}/pms-reservations/")
-    require_min_default = int(s3_defaults.get("require_min_files", 1))
-    db_defaults = defaults.get("db") or {}
-    hotel_key = prop.get("hotel_key")
-    db = prop.get("db", {}) or {}
-    dsn = db.get("dsn")
-    if not dsn:
-        dsn_template = db_defaults.get("dsn_template")
-        if dsn_template and hotel_key:
-            dsn = dsn_template.format(hotel_key=hotel_key)
-    schema = db.get("schema", "public")
-    checks_default = defaults.get("checks") or {}
-    checks_prop = prop.get("checks") or {}
-    checks = {**checks_default, **checks_prop}
-    raw_facilities = prop.get("facilities") or []
-    facilities = []
-    for idx, raw_fac in enumerate(raw_facilities, 1):
-        if isinstance(raw_fac, str):
-            facilities.append({"code": raw_fac, "name": raw_fac, "enabled": True})
-        elif isinstance(raw_fac, dict):
-            code = raw_fac.get("code") or raw_fac.get("facility_code")
-            if not code:
-                results["errors"].append(f"施設定義{idx}: codeが未設定のためスキップ。")
-                continue
-            facilities.append(
-                {
-                    "code": code,
-                    "name": raw_fac.get("name") or code,
-                    "enabled": raw_fac.get("enabled", True),
-                }
-            )
-        else:
-            results["errors"].append(
-                f"施設定義{idx}: 不正な形式（{type(raw_fac).__name__}）。str もしくは dict を指定してください。"
-            )
-
-    def facility_label(fac: Optional[dict]) -> str:
-        if not fac:
-            return ""
-        name = fac.get("name")
-        code = fac.get("code")
-        if name and code and name != code:
-            return f"{name}({code})"
-        return name or code or "UNKNOWN"
-
-    if (checks.get("import_tables") or {}).get("enabled", False):
-        if not dsn:
-            results["errors"].append("① DB接続情報(dsn)未設定のためチェック不可。")
-        else:
-            try:
-                with connect_db(dsn) as conn:
-                    cfg_import = checks.get("import_tables") or {}
-                    tables = cfg_import.get("tables", [])
-                    default_col = cfg_import.get("date_column", "import_date")
-<<<<<<< HEAD
-                    default_facility_filter = normalize_facility_filter_settings(
-                        base=cfg_import.get("facility_filter"),
-                        override=None,
-                        fallback_column=cfg_import.get("facility_column"),
-                        fallback_operator=cfg_import.get("facility_operator"),
-                        fallback_template=cfg_import.get("facility_value_template"),
-                    )
-                    default_facility_column = (
-                        (default_facility_filter or {}).get("column")
-                        or cfg_import.get("facility_column")
-                    )
-                    default_facility_operator = (
-                        (default_facility_filter or {}).get("operator")
-                        or cfg_import.get("facility_operator")
-                    )
-                    default_facility_template = (
-                        (default_facility_filter or {}).get("value_template")
-                        or cfg_import.get("facility_value_template")
-                    )
-
-                    def run_import_check(
-                        table_name: str,
-                        date_col: str,
-                        fac: Optional[dict],
-                        fac_filter: Optional[Dict[str, Any]],
-=======
-                    default_facility_col = cfg_import.get("facility_column", "facility_code")
-
-                    def run_import_check(
-                        table_name: str, date_col: str, fac: Optional[dict], fac_col: Optional[str]
->>>>>>> eb7380d7
-                    ):
-                        fac_label = facility_label(fac)
-                        prefix = f"① {table_name}"
-                        if fac_label:
-                            prefix = f"{prefix} [{fac_label}]"
-                        try:
-                            ok = has_rows_for_today(
-                                conn,
-                                schema,
-                                table_name,
-                                date_col,
-                                today,
-<<<<<<< HEAD
-                                facility=fac,
-                                facility_filter=fac_filter,
-=======
-                                facility_code=(fac or {}).get("code"),
-                                facility_column=fac_col,
->>>>>>> eb7380d7
-                            )
-                            if ok:
-                                results["ok"].append(f"{prefix}: OK")
-                            else:
-                                results["errors"].append(
-                                    f"{prefix}: {date_col} が『今日』のレコード無し"
-                                )
-                        except Exception as e:
-                            results["errors"].append(
-                                f"{prefix}: チェック失敗（{e.__class__.__name__}: {e}）"
-                            )
-
-                    for t in tables:
-                        if isinstance(t, dict):
-                            tname = t.get("name")
-                            tcol = t.get("date_column", default_col)
-<<<<<<< HEAD
-                            inline_override: Dict[str, Any] = {}
-                            has_inline_override = False
-                            if "facility_column" in t:
-                                inline_override["column"] = t.get("facility_column")
-                                has_inline_override = True
-                            if "facility_operator" in t:
-                                inline_override["operator"] = t.get("facility_operator")
-                                has_inline_override = True
-                            if "facility_value_template" in t:
-                                inline_override["value_template"] = t.get(
-                                    "facility_value_template"
-                                )
-                                has_inline_override = True
-
-                            table_facility_filter = normalize_facility_filter_settings(
-                                base=default_facility_filter,
-                                override=inline_override if has_inline_override else None,
-                                fallback_column=(
-                                    inline_override.get("column")
-                                    if has_inline_override and inline_override.get("column") is not None
-                                    else default_facility_column
-                                ),
-                                fallback_operator=(
-                                    inline_override.get("operator")
-                                    if has_inline_override and inline_override.get("operator") is not None
-                                    else default_facility_operator
-                                ),
-                                fallback_template=(
-                                    inline_override.get("value_template")
-                                    if has_inline_override
-                                    and inline_override.get("value_template") is not None
-                                    else default_facility_template
-                                ),
-                            )
-
-                            if "facility_filter" in t:
-                                table_facility_filter = normalize_facility_filter_settings(
-                                    base=table_facility_filter,
-                                    override=t.get("facility_filter"),
-                                    fallback_column=(
-                                        (table_facility_filter or {}).get("column")
-                                        or inline_override.get("column")
-                                        if has_inline_override
-                                        else default_facility_column
-                                    ),
-                                    fallback_operator=(
-                                        (table_facility_filter or {}).get("operator")
-                                        or inline_override.get("operator")
-                                        if has_inline_override
-                                        else default_facility_operator
-                                    ),
-                                    fallback_template=(
-                                        (table_facility_filter or {}).get("value_template")
-                                        or inline_override.get("value_template")
-                                        if has_inline_override
-                                        else default_facility_template
-                                    ),
-                                )
-                        else:
-                            tname = str(t)
-                            tcol = default_col
-                            table_facility_filter = default_facility_filter
-                        if not tname:
-                            results["errors"].append("① テーブル名未設定のエントリが存在します。")
-                            continue
-                        if facilities and table_facility_filter:
-=======
-                            tfac_col = t.get("facility_column", default_facility_col)
-                        else:
-                            tname = str(t)
-                            tcol = default_col
-                            tfac_col = default_facility_col
-                        if not tname:
-                            results["errors"].append("① テーブル名未設定のエントリが存在します。")
-                            continue
-                        if facilities and tfac_col:
->>>>>>> eb7380d7
-                            for fac in facilities:
-                                if not fac.get("enabled", True):
-                                    results["ok"].append(
-                                        f"① {tname} [{facility_label(fac)}]: 施設設定が無効のためスキップ。"
-                                    )
-                                    continue
-<<<<<<< HEAD
-                                run_import_check(tname, tcol, fac, table_facility_filter)
-                        else:
-                            run_import_check(tname, tcol, None, table_facility_filter if not facilities else None)
-=======
-                                run_import_check(tname, tcol, fac, tfac_col)
-                        else:
-                            run_import_check(tname, tcol, None, None)
->>>>>>> eb7380d7
-            except Exception as e:
-                results["errors"].append(f"① DB接続失敗（{e.__class__.__name__}: {e}）")
-    if (checks.get("s3_uploads") or {}).get("enabled", False):
-        if not bucket: results["errors"].append("② S3: bucket が未設定です。")
-        if not hotel_key: results["errors"].append("② S3: hotel_key が未設定です。")
-        if bucket and hotel_key:
-            try:
-                require_min = int((checks.get("s3_uploads") or {}).get("require_min_files", require_min_default))
-                prefix = prefix_tpl.format(hotel_key=hotel_key)
-                s3_cli = boto3.client("s3")
-                cnt = count_s3_files_today(s3_cli, bucket, prefix, today)
-                if cnt < require_min:
-                    results["errors"].append(f"② S3: 今日({today.strftime('%Y-%m-%d')})のLastModified件数 {cnt} < 必要 {require_min} (bucket={bucket}, prefix={prefix})")
-                else:
-                    results["ok"].append(f"② S3: OK（{cnt}件）")
-            except Exception as e:
-                results["errors"].append(f"② S3チェック失敗（{e.__class__.__name__}: {e}）")
-    if (checks.get("repeat_track_tags_stall") or {}).get("enabled", False):
-        if not dsn:
-            results["errors"].append("③ DB接続情報(dsn)未設定のためチェック不可。")
-        else:
-            try:
-                with connect_db(dsn) as conn:
-                    tcfg = checks.get("repeat_track_tags_stall") or {}
-                    table = tcfg.get("table", "repeat_track_tags")
-                    col = tcfg.get("created_at_column", "created_at")
-                    max_days = int(tcfg.get("max_stall_days", 3))
-<<<<<<< HEAD
-                    default_repeat_filter = normalize_facility_filter_settings(
-                        base=tcfg.get("facility_filter"),
-                        override=None,
-                        fallback_column=tcfg.get("facility_column"),
-                        fallback_operator=tcfg.get("facility_operator"),
-                        fallback_template=tcfg.get("facility_value_template"),
-                    )
-
-                    def run_repeat_check(
-                        fac: Optional[dict], fac_filter: Optional[Dict[str, Any]]
-                    ):
-=======
-                    facility_column = tcfg.get("facility_column", "facility_code")
-
-                    def run_repeat_check(fac: Optional[dict], fac_col: Optional[str]):
->>>>>>> eb7380d7
-                        fac_label = facility_label(fac)
-                        prefix = f"③ {table}"
-                        if fac_label:
-                            prefix = f"{prefix} [{fac_label}]"
-                        latest = latest_created_at(
-                            conn,
-                            schema,
-                            table,
-                            col,
-<<<<<<< HEAD
-                            facility=fac,
-                            facility_filter=fac_filter,
-=======
-                            facility_code=(fac or {}).get("code"),
-                            facility_column=fac_col,
->>>>>>> eb7380d7
-                        )
-                        if latest is None:
-                            results["errors"].append(f"{prefix}: データ無し（MAX({col})がNULL）")
-                            return
-                        if latest.tzinfo is None:
-                            latest_local = latest.replace(tzinfo=tz)
-                        else:
-                            latest_local = latest.astimezone(tz)
-                        now_jst = datetime.now(tz)
-                        diff_days = (now_jst - latest_local).days
-                        if diff_days >= max_days:
-                            results["errors"].append(
-                                f"{prefix}: 最終作成 {latest_local.strftime('%Y-%m-%d %H:%M:%S %Z')} / {max_days}日以上更新無し"
-                            )
-                        else:
-                            results["ok"].append(
-                                f"{prefix}: OK（最終 {latest_local.strftime('%Y-%m-%d %H:%M')}）"
-                            )
-
-<<<<<<< HEAD
-                    if facilities and default_repeat_filter:
-=======
-                    if facilities and facility_column:
->>>>>>> eb7380d7
-                        for fac in facilities:
-                            if not fac.get("enabled", True):
-                                results["ok"].append(
-                                    f"③ {table} [{facility_label(fac)}]: 施設設定が無効のためスキップ。"
-                                )
-                                continue
-<<<<<<< HEAD
-                            run_repeat_check(fac, default_repeat_filter)
-                    else:
-                        run_repeat_check(None, default_repeat_filter if not facilities else None)
-=======
-                            run_repeat_check(fac, facility_column)
-                    else:
-                        run_repeat_check(None, None)
->>>>>>> eb7380d7
-            except Exception as e:
-                results["errors"].append(f"③ DB照会失敗（{e.__class__.__name__}: {e}）")
-    return results
-
-def probe_slack(url: str):
-    if not url or not isinstance(url, str) or not url.startswith("https://hooks.slack.com/services/"):
-        return {"ok": False, "error": "invalid_url"}
-    try:
-        post_to_slack(url, "monitor self-test", [{"type": "section", "text": {"type": "mrkdwn", "text": "self-test"}}], timeout=5)
-        return {"ok": True}
-    except Exception as e:
-        return {"ok": False, "error": str(e)}
-
-def probe_dns(host: str, port: int = 443):
-    try:
-        socket.gethostbyname(host)
-        with socket.create_connection((host, port), timeout=5) as s:
-            return {"ok": True}
-    except Exception as e:
-        return {"ok": False, "error": str(e)}
-
-def probe_s3(bucket: str, prefix: str):
-    try:
-        s3 = boto3.client("s3")
-        resp = s3.list_objects_v2(Bucket=bucket, Prefix=prefix, MaxKeys=1)
-        found = resp.get("KeyCount", 0)
-        return {"ok": True, "key_count": found}
-    except Exception as e:
-        return {"ok": False, "error": str(e)}
-
-def probe_db(dsn: str):
-    if not dsn:
-        return {"ok": False, "error": "dsn_empty"}
-    try:
-        with connect_db(dsn) as conn:
-            with conn.cursor() as cur:
-                cur.execute("SELECT 1")
-                cur.fetchone()
-        return {"ok": True}
-    except Exception as e:
-        return {"ok": False, "error": str(e)}
-
-def main():
-    print("START")
-    parser = argparse.ArgumentParser(description="宿ごとのデータ監視")
-    parser.add_argument("-c", "--config", default="config.yaml")
-    parser.add_argument("--dry-run", action="store_true")
-    parser.add_argument("--verbose", action="store_true")
-    parser.add_argument("--log-file", default="")
-    parser.add_argument("--self-test", action="store_true")
-    parser.add_argument("--probe-all", action="store_true")
-    args = parser.parse_args()
-    if args.verbose:
-        logging.getLogger().setLevel(logging.DEBUG)
-    if args.log_file:
-        fh = logging.FileHandler(args.log_file, encoding="utf-8")
-        fh.setFormatter(logging.Formatter("%(asctime)s [%(levelname)s] %(message)s"))
-        logging.getLogger().addHandler(fh)
-    try:
-        try:
-            with open(args.config, "r", encoding="utf-8") as f:
-                cfg = yaml.safe_load(f)
-        except UnicodeDecodeError:
-            with open(args.config, "r", encoding="cp932") as f:
-                cfg = yaml.safe_load(f)
-            logging.warning("config.yaml を cp932 で読み込みました。可能なら UTF-8 で保存してください。")
-    except Exception as e:
-        print(f"CONFIG_LOAD_ERROR: {e}")
-        print("RESULT: ERROR")
-        return 1
-    defaults = cfg.get("defaults") or {}
-    props = cfg.get("properties") or []
-    tz = ZoneInfo(defaults.get("timezone", "Asia/Tokyo"))
-    today = datetime.now(tz)
-    jst_today_str = today.strftime("%Y-%m-%d")
-    global_slack = (defaults.get("slack") or {}).get("webhook_url")
-    print(f"PROPERTIES: {len(props)}")
-    if args.self_test:
-        checks = []
-        host = "hooks.slack.com"
-        checks.append({"slack_dns": probe_dns(host)})
-        checks.append({"slack_probe": probe_slack(global_slack)})
-        s3d = defaults.get("s3") or {}
-        if s3d:
-            bucket = s3d.get("bucket"); tpl = s3d.get("prefix_template", "{hotel_key}/pms-reservations/")
-            if props:
-                hk = props[0].get("hotel_key")
-                prefix = tpl.format(hotel_key=hk) if hk else tpl
-                checks.append({"s3_probe": probe_s3(bucket, prefix)})
-        dbd = defaults.get("db") or {}
-        for p in props[:1]:
-            hk = p.get("hotel_key"); dsn = (p.get("db") or {}).get("dsn")
-            if not dsn and dbd.get("dsn_template") and hk:
-                dsn = dbd["dsn_template"].format(hotel_key=hk)
-            checks.append({"db_probe": probe_db(dsn)})
-        print(json.dumps({"self_test": checks}, ensure_ascii=False, indent=2))
-        if global_slack and isinstance(global_slack, str) and global_slack.startswith("https://hooks.slack.com/services/"):
-            try:
-                post_to_slack(global_slack, "monitor self-test", [{"type": "section", "text": {"type": "mrkdwn", "text": "self-test ok"}}])
-                print("SELF_TEST_SLACK: SENT")
-            except Exception as e:
-                print(f"SELF_TEST_SLACK: FAIL {e}")
-        print("RESULT: SELF_TEST_DONE")
-        return 0
-    if args.probe_all:
-        report = []
-        s3d = defaults.get("s3") or {}
-        dbd = defaults.get("db") or {}
-        for p in props:
-            name = p.get("name", "UNKNOWN")
-            hk = p.get("hotel_key")
-            dsn = (p.get("db") or {}).get("dsn")
-            if not dsn and dbd.get("dsn_template") and hk:
-                dsn = dbd["dsn_template"].format(hotel_key=hk)
-            bucket = s3d.get("bucket"); tpl = s3d.get("prefix_template", "{hotel_key}/pms-reservations/")
-            prefix = tpl.format(hotel_key=hk) if hk else tpl
-            url = (p.get("slack") or {}).get("webhook_url") or global_slack
-            item = {
-                "property": name,
-                "slack_url_valid": bool(url and isinstance(url, str) and url.startswith("https://hooks.slack.com/services/")),
-                "slack_probe": probe_slack(url) if url else {"ok": False, "error": "no_url"},
-                "db_probe": probe_db(dsn),
-                "s3_probe": probe_s3(bucket, prefix) if bucket else {"ok": False, "error": "no_bucket"},
-            }
-            report.append(item)
-        print(json.dumps({"probe_all": report}, ensure_ascii=False, indent=2))
-        print("RESULT: PROBE_DONE")
-        return 0
-    all_results, any_error = [], False
-    for p in props:
-        res = run_checks_for_property(p, defaults, tz, today)
-        all_results.append(res)
-        if res["errors"]:
-            any_error = True
-    if args.dry_run:
-        print(json.dumps(all_results, ensure_ascii=False, indent=2))
-        print("RESULT: ERROR" if any_error else "RESULT: OK")
-        return 1 if any_error else 0
-    if any_error:
-        url_to_subset = {}
-        for r in all_results:
-            if not r["errors"]:
-                continue
-            url = r.get("_slack_webhook") or global_slack
-            if not url or not isinstance(url, str) or not url.startswith("https://hooks.slack.com/services/"):
-                logging.error(f"Slack Webhook不正のため送信不可: {r['property']}")
-                continue
-            url_to_subset.setdefault(url, []).append(r)
-        sent_any = False
-        header_text = f"データ監視アラート（{jst_today_str}）"
-        for url, subset in url_to_subset.items():
-            blocks = build_slack_blocks(subset, jst_today_str)
-            if not blocks:
-                continue
-            try:
-                send_slack_batches(url, header_text, blocks, max_blocks=40)
-                sent_any = True
-            except Exception as e:
-                logging.error(f"Slack送信失敗: {e}")
-        print(json.dumps(all_results, ensure_ascii=False, indent=2))
-        print("RESULT: ERROR_SENT" if sent_any else "RESULT: ERROR_NO_SLACK")
-        return 1
-    else:
-        print(json.dumps(all_results, ensure_ascii=False, indent=2))
-        print("RESULT: OK")
-        return 0
-
-if __name__ == "__main__":
-    try:
-        code = main()
-        sys.stdout.flush(); sys.stderr.flush()
-        raise SystemExit(code)
-    except SystemExit as e:
-        raise
-    except Exception as e:
-        print(f"UNCAUGHT: {e}")
-        traceback.print_exc()
-        print("RESULT: ERROR")
-        raise SystemExit(1)
+#!/usr/bin/env python3
+# -*- coding: utf-8 -*-
+
+import os, sys, json, yaml, boto3, psycopg2, urllib.request, urllib.error, logging, argparse, traceback, socket
+from typing import Optional, Tuple, List, Dict, Any
+from psycopg2 import sql
+from datetime import datetime, timedelta, timezone
+from zoneinfo import ZoneInfo
+
+os.environ.setdefault("PGCLIENTENCODING", "utf8")
+logging.basicConfig(level=logging.INFO, format="%(asctime)s [%(levelname)s] %(message)s", force=True)
+
+def post_to_slack(webhook_url: str, text: str, blocks=None, timeout=10):
+    payload = {"text": text}
+    if blocks:
+        payload["blocks"] = blocks
+    req = urllib.request.Request(
+        webhook_url,
+        data=json.dumps(payload, ensure_ascii=False).encode("utf-8"),
+        headers={"Content-Type": "application/json"},
+    )
+    with urllib.request.urlopen(req, timeout=timeout) as resp:
+        resp.read()
+
+def build_slack_blocks(results_subset, jst_today_str: str):
+    def chunk_text(s, limit=2800):
+        out, cur, cur_len = [], [], 0
+        for line in s.splitlines():
+            n = len(line) + 1
+            if cur_len + n > limit and cur:
+                out.append("\n".join(cur)); cur, cur_len = [line], n
+            else:
+                cur.append(line); cur_len += n
+        if cur: out.append("\n".join(cur))
+        return out
+    header = f"データ監視アラート（{jst_today_str}）"
+    sections = []
+    for r in results_subset:
+        if not r["errors"]:
+            continue
+        section = "\n".join([r["property"], *r["errors"], ""])
+        for part in chunk_text(section):
+            sections.append({"type": "section", "text": {"type": "mrkdwn", "text": part}})
+    if not sections:
+        return []
+    return [{"type": "section", "text": {"type": "mrkdwn", "text": header}}] + sections
+
+def send_slack_batches(webhook_url: str, header_text: str, blocks: list, max_blocks=40):
+    if not blocks:
+        return
+    batch, count = [], 0
+    for b in blocks:
+        batch.append(b); count += 1
+        if count >= max_blocks:
+            post_to_slack(webhook_url, header_text, blocks=batch)
+            batch, count = [], 0
+    if batch:
+        post_to_slack(webhook_url, header_text, blocks=batch)
+
+def connect_db(dsn: str):
+    conn = psycopg2.connect(dsn)
+    conn.set_client_encoding('UTF8')
+    return conn
+
+FACILITY_FILTER_DISABLED = object()
+
+
+def normalize_facility_filter_settings(
+    base: Any,
+    override: Any,
+    fallback_column: Optional[str],
+    fallback_operator: Optional[str],
+    fallback_template: Optional[str],
+) -> Optional[Dict[str, Any]]:
+    def coerce(settings: Any) -> Any:
+        if settings is None:
+            return None
+        if settings is False:
+            return FACILITY_FILTER_DISABLED
+        if isinstance(settings, str):
+            return {"column": settings}
+        if isinstance(settings, dict):
+            if settings.get("enabled") is False:
+                return FACILITY_FILTER_DISABLED
+            if "column" in settings and not settings.get("column"):
+                return FACILITY_FILTER_DISABLED
+            return settings
+        return None
+
+    merged: Dict[str, Any] = {}
+
+    coerced_base = coerce(base)
+    if coerced_base is FACILITY_FILTER_DISABLED:
+        return None
+    if coerced_base:
+        merged.update({k: v for k, v in coerced_base.items() if v is not None})
+
+    coerced_override = coerce(override)
+    if coerced_override is FACILITY_FILTER_DISABLED:
+        return None
+    if coerced_override:
+        merged.update({k: v for k, v in coerced_override.items() if v is not None})
+
+    if not merged and fallback_column:
+        merged["column"] = fallback_column
+
+    if "column" not in merged or not merged.get("column"):
+        return None
+
+    if fallback_operator and "operator" not in merged:
+        merged["operator"] = fallback_operator
+    if fallback_template and "value_template" not in merged and "value" not in merged:
+        merged["value_template"] = fallback_template
+
+    if "operator" not in merged or not merged.get("operator"):
+        merged["operator"] = "="
+
+    value_tpl = merged.pop("value", None)
+    if value_tpl is not None and "value_template" not in merged:
+        merged["value_template"] = value_tpl
+    if "value_template" not in merged or not merged.get("value_template"):
+        merged["value_template"] = "{code}"
+
+    return merged
+
+
+def render_facility_clause(
+    filter_settings: Optional[Dict[str, Any]],
+    facility: Optional[Dict[str, Any]],
+) -> Tuple[Optional[sql.SQL], List[Any]]:
+    if not filter_settings or not facility:
+        return None, []
+
+    column = filter_settings.get("column")
+    if not column:
+        return None, []
+
+    operator_raw = (filter_settings.get("operator") or "=").strip().lower()
+    value_template = filter_settings.get("value_template") or "{code}"
+
+    ctx = dict(facility)
+    ctx.setdefault("code", facility.get("code"))
+    ctx.setdefault("facility_code", facility.get("code"))
+    ctx.setdefault("name", facility.get("name"))
+    ctx.setdefault("facility_name", facility.get("name"))
+
+    try:
+        value = value_template.format(**ctx)
+    except Exception as e:
+        raise ValueError(f"value_template format error: {e}")
+
+    op_map = {
+        "=": "=",
+        "==": "=",
+        "eq": "=",
+        "!=": "!=",
+        "ne": "!=",
+        "<>": "!=",
+        "like": "LIKE",
+        "ilike": "ILIKE",
+    }
+
+    if operator_raw in ("startswith", "prefix"):
+        op_sql = "LIKE"
+        value = f"{value}%"
+    elif operator_raw in ("endswith", "suffix"):
+        op_sql = "LIKE"
+        value = f"%{value}"
+    elif operator_raw in ("contains", "substring"):
+        op_sql = "LIKE"
+        value = f"%{value}%"
+    else:
+        op_sql = op_map.get(operator_raw, operator_raw.upper())
+
+    clause = sql.SQL("{col} {op} %s").format(
+        col=sql.Identifier(column),
+        op=sql.SQL(op_sql),
+    )
+    return clause, [value]
+
+
+def has_rows_for_today(
+    conn,
+    schema: str,
+    table: str,
+    date_col: str,
+    today_jst: datetime,
+    facility: Optional[Dict[str, Any]] = None,
+    facility_filter: Optional[Dict[str, Any]] = None,
+) -> bool:
+    with conn.cursor() as cur:
+        q = sql.SQL("SELECT 1 FROM {s}.{t} WHERE {c}::date = %s").format(
+            s=sql.Identifier(schema), t=sql.Identifier(table), c=sql.Identifier(date_col)
+        )
+        params = [today_jst.date()]
+        clause, clause_params = render_facility_clause(facility_filter, facility)
+        if clause is not None:
+            q = q + sql.SQL(" AND ") + clause
+            params.extend(clause_params)
+        q = q + sql.SQL(" LIMIT 1")
+        cur.execute(q, params)
+        return cur.fetchone() is not None
+
+
+def latest_created_at(
+    conn,
+    schema: str,
+    table: str,
+    created_col: str,
+    facility: Optional[Dict[str, Any]] = None,
+    facility_filter: Optional[Dict[str, Any]] = None,
+):
+    with conn.cursor() as cur:
+        q = sql.SQL("SELECT MAX({c}) FROM {s}.{t}").format(
+            c=sql.Identifier(created_col), s=sql.Identifier(schema), t=sql.Identifier(table)
+        )
+        params = []
+        clause, clause_params = render_facility_clause(facility_filter, facility)
+        if clause is not None:
+            q = q + sql.SQL(" WHERE ") + clause
+            params.extend(clause_params)
+        cur.execute(q, params)
+        row = cur.fetchone()
+        return row[0] if row else None
+
+def count_s3_files_today(s3_cli, bucket: str, prefix: str, today_jst: datetime) -> int:
+    jst_start = datetime(today_jst.year, today_jst.month, today_jst.day, tzinfo=today_jst.tzinfo)
+    jst_end = jst_start + timedelta(days=1)
+    utc_start, utc_end = jst_start.astimezone(timezone.utc), jst_end.astimezone(timezone.utc)
+    paginator = s3_cli.get_paginator("list_objects_v2")
+    total = 0
+    for page in paginator.paginate(Bucket=bucket, Prefix=prefix):
+        for obj in page.get("Contents", []):
+            lm = obj["LastModified"]
+            if utc_start <= lm <= utc_end:
+                total += 1
+    return total
+
+def run_checks_for_property(prop: dict, defaults: dict, tz: ZoneInfo, today: datetime) -> dict:
+    name = prop.get("name", "UNKNOWN")
+    enabled = prop.get("enabled", True)
+    results = {"property": name, "errors": [], "ok": [], "_slack_webhook": None}
+    if not enabled:
+        results["ok"].append("宿設定が無効です。")
+        return results
+    slack_webhook = (prop.get("slack") or {}).get("webhook_url") or (defaults.get("slack") or {}).get("webhook_url")
+    results["_slack_webhook"] = slack_webhook
+    s3_defaults = defaults.get("s3") or {}
+    bucket = s3_defaults.get("bucket")
+    prefix_tpl = s3_defaults.get("prefix_template", "{hotel_key}/pms-reservations/")
+    require_min_default = int(s3_defaults.get("require_min_files", 1))
+    db_defaults = defaults.get("db") or {}
+    hotel_key = prop.get("hotel_key")
+    db = prop.get("db", {}) or {}
+    dsn = db.get("dsn")
+    if not dsn:
+        dsn_template = db_defaults.get("dsn_template")
+        if dsn_template and hotel_key:
+            dsn = dsn_template.format(hotel_key=hotel_key)
+    schema = db.get("schema", "public")
+    checks_default = defaults.get("checks") or {}
+    checks_prop = prop.get("checks") or {}
+    checks = {**checks_default, **checks_prop}
+    raw_facilities = prop.get("facilities") or []
+    facilities = []
+    for idx, raw_fac in enumerate(raw_facilities, 1):
+        if isinstance(raw_fac, str):
+            facilities.append({"code": raw_fac, "name": raw_fac, "enabled": True})
+        elif isinstance(raw_fac, dict):
+            code = raw_fac.get("code") or raw_fac.get("facility_code")
+            if not code:
+                results["errors"].append(f"施設定義{idx}: codeが未設定のためスキップ。")
+                continue
+            facilities.append(
+                {
+                    "code": code,
+                    "name": raw_fac.get("name") or code,
+                    "enabled": raw_fac.get("enabled", True),
+                }
+            )
+        else:
+            results["errors"].append(
+                f"施設定義{idx}: 不正な形式（{type(raw_fac).__name__}）。str もしくは dict を指定してください。"
+            )
+
+    def facility_label(fac: Optional[dict]) -> str:
+        if not fac:
+            return ""
+        name = fac.get("name")
+        code = fac.get("code")
+        if name and code and name != code:
+            return f"{name}({code})"
+        return name or code or "UNKNOWN"
+
+    if (checks.get("import_tables") or {}).get("enabled", False):
+        if not dsn:
+            results["errors"].append("① DB接続情報(dsn)未設定のためチェック不可。")
+        else:
+            try:
+                with connect_db(dsn) as conn:
+                    cfg_import = checks.get("import_tables") or {}
+                    tables = cfg_import.get("tables", [])
+                    default_col = cfg_import.get("date_column", "import_date")
+                    default_facility_filter = normalize_facility_filter_settings(
+                        base=cfg_import.get("facility_filter"),
+                        override=None,
+                        fallback_column=cfg_import.get("facility_column"),
+                        fallback_operator=cfg_import.get("facility_operator"),
+                        fallback_template=cfg_import.get("facility_value_template"),
+                    )
+                    default_facility_column = (
+                        (default_facility_filter or {}).get("column")
+                        or cfg_import.get("facility_column")
+                    )
+                    default_facility_operator = (
+                        (default_facility_filter or {}).get("operator")
+                        or cfg_import.get("facility_operator")
+                    )
+                    default_facility_template = (
+                        (default_facility_filter or {}).get("value_template")
+                        or cfg_import.get("facility_value_template")
+                    )
+
+                    def run_import_check(
+                        table_name: str,
+                        date_col: str,
+                        fac: Optional[dict],
+                        fac_filter: Optional[Dict[str, Any]],
+                    ):
+                        fac_label = facility_label(fac)
+                        prefix = f"① {table_name}"
+                        if fac_label:
+                            prefix = f"{prefix} [{fac_label}]"
+                        try:
+                            ok = has_rows_for_today(
+                                conn,
+                                schema,
+                                table_name,
+                                date_col,
+                                today,
+                                facility=fac,
+                                facility_filter=fac_filter,
+                            )
+                            if ok:
+                                results["ok"].append(f"{prefix}: OK")
+                            else:
+                                results["errors"].append(
+                                    f"{prefix}: {date_col} が『今日』のレコード無し"
+                                )
+                        except Exception as e:
+                            results["errors"].append(
+                                f"{prefix}: チェック失敗（{e.__class__.__name__}: {e}）"
+                            )
+
+                    for t in tables:
+                        if isinstance(t, dict):
+                            tname = t.get("name")
+                            tcol = t.get("date_column", default_col)
+                            inline_override: Dict[str, Any] = {}
+                            has_inline_override = False
+                            if "facility_column" in t:
+                                inline_override["column"] = t.get("facility_column")
+                                has_inline_override = True
+                            if "facility_operator" in t:
+                                inline_override["operator"] = t.get("facility_operator")
+                                has_inline_override = True
+                            if "facility_value_template" in t:
+                                inline_override["value_template"] = t.get(
+                                    "facility_value_template"
+                                )
+                                has_inline_override = True
+
+                            table_facility_filter = normalize_facility_filter_settings(
+                                base=default_facility_filter,
+                                override=inline_override if has_inline_override else None,
+                                fallback_column=(
+                                    inline_override.get("column")
+                                    if has_inline_override and inline_override.get("column") is not None
+                                    else default_facility_column
+                                ),
+                                fallback_operator=(
+                                    inline_override.get("operator")
+                                    if has_inline_override and inline_override.get("operator") is not None
+                                    else default_facility_operator
+                                ),
+                                fallback_template=(
+                                    inline_override.get("value_template")
+                                    if has_inline_override
+                                    and inline_override.get("value_template") is not None
+                                    else default_facility_template
+                                ),
+                            )
+
+                            if "facility_filter" in t:
+                                table_facility_filter = normalize_facility_filter_settings(
+                                    base=table_facility_filter,
+                                    override=t.get("facility_filter"),
+                                    fallback_column=(
+                                        (table_facility_filter or {}).get("column")
+                                        or inline_override.get("column")
+                                        if has_inline_override
+                                        else default_facility_column
+                                    ),
+                                    fallback_operator=(
+                                        (table_facility_filter or {}).get("operator")
+                                        or inline_override.get("operator")
+                                        if has_inline_override
+                                        else default_facility_operator
+                                    ),
+                                    fallback_template=(
+                                        (table_facility_filter or {}).get("value_template")
+                                        or inline_override.get("value_template")
+                                        if has_inline_override
+                                        else default_facility_template
+                                    ),
+                                )
+                        else:
+                            tname = str(t)
+                            tcol = default_col
+                            table_facility_filter = default_facility_filter
+                        if not tname:
+                            results["errors"].append("① テーブル名未設定のエントリが存在します。")
+                            continue
+                        if facilities and table_facility_filter:
+                            for fac in facilities:
+                                if not fac.get("enabled", True):
+                                    results["ok"].append(
+                                        f"① {tname} [{facility_label(fac)}]: 施設設定が無効のためスキップ。"
+                                    )
+                                    continue
+                                run_import_check(tname, tcol, fac, table_facility_filter)
+                        else:
+                            run_import_check(tname, tcol, None, table_facility_filter if not facilities else None)
+            except Exception as e:
+                results["errors"].append(f"① DB接続失敗（{e.__class__.__name__}: {e}）")
+    if (checks.get("s3_uploads") or {}).get("enabled", False):
+        if not bucket: results["errors"].append("② S3: bucket が未設定です。")
+        if not hotel_key: results["errors"].append("② S3: hotel_key が未設定です。")
+        if bucket and hotel_key:
+            try:
+                require_min = int((checks.get("s3_uploads") or {}).get("require_min_files", require_min_default))
+                prefix = prefix_tpl.format(hotel_key=hotel_key)
+                s3_cli = boto3.client("s3")
+                cnt = count_s3_files_today(s3_cli, bucket, prefix, today)
+                if cnt < require_min:
+                    results["errors"].append(f"② S3: 今日({today.strftime('%Y-%m-%d')})のLastModified件数 {cnt} < 必要 {require_min} (bucket={bucket}, prefix={prefix})")
+                else:
+                    results["ok"].append(f"② S3: OK（{cnt}件）")
+            except Exception as e:
+                results["errors"].append(f"② S3チェック失敗（{e.__class__.__name__}: {e}）")
+    if (checks.get("repeat_track_tags_stall") or {}).get("enabled", False):
+        if not dsn:
+            results["errors"].append("③ DB接続情報(dsn)未設定のためチェック不可。")
+        else:
+            try:
+                with connect_db(dsn) as conn:
+                    tcfg = checks.get("repeat_track_tags_stall") or {}
+                    table = tcfg.get("table", "repeat_track_tags")
+                    col = tcfg.get("created_at_column", "created_at")
+                    max_days = int(tcfg.get("max_stall_days", 3))
+                    default_repeat_filter = normalize_facility_filter_settings(
+                        base=tcfg.get("facility_filter"),
+                        override=None,
+                        fallback_column=tcfg.get("facility_column"),
+                        fallback_operator=tcfg.get("facility_operator"),
+                        fallback_template=tcfg.get("facility_value_template"),
+                    )
+
+                    def run_repeat_check(
+                        fac: Optional[dict], fac_filter: Optional[Dict[str, Any]]
+                    ):
+                        fac_label = facility_label(fac)
+                        prefix = f"③ {table}"
+                        if fac_label:
+                            prefix = f"{prefix} [{fac_label}]"
+                        latest = latest_created_at(
+                            conn,
+                            schema,
+                            table,
+                            col,
+                            facility=fac,
+                            facility_filter=fac_filter,
+                        )
+                        if latest is None:
+                            results["errors"].append(f"{prefix}: データ無し（MAX({col})がNULL）")
+                            return
+                        if latest.tzinfo is None:
+                            latest_local = latest.replace(tzinfo=tz)
+                        else:
+                            latest_local = latest.astimezone(tz)
+                        now_jst = datetime.now(tz)
+                        diff_days = (now_jst - latest_local).days
+                        if diff_days >= max_days:
+                            results["errors"].append(
+                                f"{prefix}: 最終作成 {latest_local.strftime('%Y-%m-%d %H:%M:%S %Z')} / {max_days}日以上更新無し"
+                            )
+                        else:
+                            results["ok"].append(
+                                f"{prefix}: OK（最終 {latest_local.strftime('%Y-%m-%d %H:%M')}）"
+                            )
+
+                    if facilities and default_repeat_filter:
+                        for fac in facilities:
+                            if not fac.get("enabled", True):
+                                results["ok"].append(
+                                    f"③ {table} [{facility_label(fac)}]: 施設設定が無効のためスキップ。"
+                                )
+                                continue
+                            run_repeat_check(fac, default_repeat_filter)
+                    else:
+                        run_repeat_check(None, default_repeat_filter if not facilities else None)
+            except Exception as e:
+                results["errors"].append(f"③ DB照会失敗（{e.__class__.__name__}: {e}）")
+    return results
+
+def probe_slack(url: str):
+    if not url or not isinstance(url, str) or not url.startswith("https://hooks.slack.com/services/"):
+        return {"ok": False, "error": "invalid_url"}
+    try:
+        post_to_slack(url, "monitor self-test", [{"type": "section", "text": {"type": "mrkdwn", "text": "self-test"}}], timeout=5)
+        return {"ok": True}
+    except Exception as e:
+        return {"ok": False, "error": str(e)}
+
+def probe_dns(host: str, port: int = 443):
+    try:
+        socket.gethostbyname(host)
+        with socket.create_connection((host, port), timeout=5) as s:
+            return {"ok": True}
+    except Exception as e:
+        return {"ok": False, "error": str(e)}
+
+def probe_s3(bucket: str, prefix: str):
+    try:
+        s3 = boto3.client("s3")
+        resp = s3.list_objects_v2(Bucket=bucket, Prefix=prefix, MaxKeys=1)
+        found = resp.get("KeyCount", 0)
+        return {"ok": True, "key_count": found}
+    except Exception as e:
+        return {"ok": False, "error": str(e)}
+
+def probe_db(dsn: str):
+    if not dsn:
+        return {"ok": False, "error": "dsn_empty"}
+    try:
+        with connect_db(dsn) as conn:
+            with conn.cursor() as cur:
+                cur.execute("SELECT 1")
+                cur.fetchone()
+        return {"ok": True}
+    except Exception as e:
+        return {"ok": False, "error": str(e)}
+
+def main():
+    print("START")
+    parser = argparse.ArgumentParser(description="宿ごとのデータ監視")
+    parser.add_argument("-c", "--config", default="config.yaml")
+    parser.add_argument("--dry-run", action="store_true")
+    parser.add_argument("--verbose", action="store_true")
+    parser.add_argument("--log-file", default="")
+    parser.add_argument("--self-test", action="store_true")
+    parser.add_argument("--probe-all", action="store_true")
+    args = parser.parse_args()
+    if args.verbose:
+        logging.getLogger().setLevel(logging.DEBUG)
+    if args.log_file:
+        fh = logging.FileHandler(args.log_file, encoding="utf-8")
+        fh.setFormatter(logging.Formatter("%(asctime)s [%(levelname)s] %(message)s"))
+        logging.getLogger().addHandler(fh)
+    try:
+        try:
+            with open(args.config, "r", encoding="utf-8") as f:
+                cfg = yaml.safe_load(f)
+        except UnicodeDecodeError:
+            with open(args.config, "r", encoding="cp932") as f:
+                cfg = yaml.safe_load(f)
+            logging.warning("config.yaml を cp932 で読み込みました。可能なら UTF-8 で保存してください。")
+    except Exception as e:
+        print(f"CONFIG_LOAD_ERROR: {e}")
+        print("RESULT: ERROR")
+        return 1
+    defaults = cfg.get("defaults") or {}
+    props = cfg.get("properties") or []
+    tz = ZoneInfo(defaults.get("timezone", "Asia/Tokyo"))
+    today = datetime.now(tz)
+    jst_today_str = today.strftime("%Y-%m-%d")
+    global_slack = (defaults.get("slack") or {}).get("webhook_url")
+    print(f"PROPERTIES: {len(props)}")
+    if args.self_test:
+        checks = []
+        host = "hooks.slack.com"
+        checks.append({"slack_dns": probe_dns(host)})
+        checks.append({"slack_probe": probe_slack(global_slack)})
+        s3d = defaults.get("s3") or {}
+        if s3d:
+            bucket = s3d.get("bucket"); tpl = s3d.get("prefix_template", "{hotel_key}/pms-reservations/")
+            if props:
+                hk = props[0].get("hotel_key")
+                prefix = tpl.format(hotel_key=hk) if hk else tpl
+                checks.append({"s3_probe": probe_s3(bucket, prefix)})
+        dbd = defaults.get("db") or {}
+        for p in props[:1]:
+            hk = p.get("hotel_key"); dsn = (p.get("db") or {}).get("dsn")
+            if not dsn and dbd.get("dsn_template") and hk:
+                dsn = dbd["dsn_template"].format(hotel_key=hk)
+            checks.append({"db_probe": probe_db(dsn)})
+        print(json.dumps({"self_test": checks}, ensure_ascii=False, indent=2))
+        if global_slack and isinstance(global_slack, str) and global_slack.startswith("https://hooks.slack.com/services/"):
+            try:
+                post_to_slack(global_slack, "monitor self-test", [{"type": "section", "text": {"type": "mrkdwn", "text": "self-test ok"}}])
+                print("SELF_TEST_SLACK: SENT")
+            except Exception as e:
+                print(f"SELF_TEST_SLACK: FAIL {e}")
+        print("RESULT: SELF_TEST_DONE")
+        return 0
+    if args.probe_all:
+        report = []
+        s3d = defaults.get("s3") or {}
+        dbd = defaults.get("db") or {}
+        for p in props:
+            name = p.get("name", "UNKNOWN")
+            hk = p.get("hotel_key")
+            dsn = (p.get("db") or {}).get("dsn")
+            if not dsn and dbd.get("dsn_template") and hk:
+                dsn = dbd["dsn_template"].format(hotel_key=hk)
+            bucket = s3d.get("bucket"); tpl = s3d.get("prefix_template", "{hotel_key}/pms-reservations/")
+            prefix = tpl.format(hotel_key=hk) if hk else tpl
+            url = (p.get("slack") or {}).get("webhook_url") or global_slack
+            item = {
+                "property": name,
+                "slack_url_valid": bool(url and isinstance(url, str) and url.startswith("https://hooks.slack.com/services/")),
+                "slack_probe": probe_slack(url) if url else {"ok": False, "error": "no_url"},
+                "db_probe": probe_db(dsn),
+                "s3_probe": probe_s3(bucket, prefix) if bucket else {"ok": False, "error": "no_bucket"},
+            }
+            report.append(item)
+        print(json.dumps({"probe_all": report}, ensure_ascii=False, indent=2))
+        print("RESULT: PROBE_DONE")
+        return 0
+    all_results, any_error = [], False
+    for p in props:
+        res = run_checks_for_property(p, defaults, tz, today)
+        all_results.append(res)
+        if res["errors"]:
+            any_error = True
+    if args.dry_run:
+        print(json.dumps(all_results, ensure_ascii=False, indent=2))
+        print("RESULT: ERROR" if any_error else "RESULT: OK")
+        return 1 if any_error else 0
+    if any_error:
+        url_to_subset = {}
+        for r in all_results:
+            if not r["errors"]:
+                continue
+            url = r.get("_slack_webhook") or global_slack
+            if not url or not isinstance(url, str) or not url.startswith("https://hooks.slack.com/services/"):
+                logging.error(f"Slack Webhook不正のため送信不可: {r['property']}")
+                continue
+            url_to_subset.setdefault(url, []).append(r)
+        sent_any = False
+        header_text = f"データ監視アラート（{jst_today_str}）"
+        for url, subset in url_to_subset.items():
+            blocks = build_slack_blocks(subset, jst_today_str)
+            if not blocks:
+                continue
+            try:
+                send_slack_batches(url, header_text, blocks, max_blocks=40)
+                sent_any = True
+            except Exception as e:
+                logging.error(f"Slack送信失敗: {e}")
+        print(json.dumps(all_results, ensure_ascii=False, indent=2))
+        print("RESULT: ERROR_SENT" if sent_any else "RESULT: ERROR_NO_SLACK")
+        return 1
+    else:
+        print(json.dumps(all_results, ensure_ascii=False, indent=2))
+        print("RESULT: OK")
+        return 0
+
+if __name__ == "__main__":
+    try:
+        code = main()
+        sys.stdout.flush(); sys.stderr.flush()
+        raise SystemExit(code)
+    except SystemExit as e:
+        raise
+    except Exception as e:
+        print(f"UNCAUGHT: {e}")
+        traceback.print_exc()
+        print("RESULT: ERROR")
+        raise SystemExit(1)